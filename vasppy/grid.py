import numpy as np
import sys
import math
import copy
import time
from vasppy import poscar, cell

def interpolate( i, j, x ):
    return( ( i * ( 1.0 - x ) ) + ( j * x) )

def trilinear_interpolation( cube, r ):
    return( interpolate ( 
                interpolate( 
                    interpolate( cube[ 0, 0, 0 ], cube[ 1, 0, 0 ], r[ 0 ] ), # trilinear interpolation => http://en.wikipedia.org/wiki/Trilinear_interpolation
                    interpolate( cube[ 0, 1, 0 ], cube[ 1, 1, 0 ], r[ 0 ] ), 
                    r[ 1 ] ),
                interpolate( 
                    interpolate( cube[ 0, 0, 1 ], cube[ 1, 0, 1 ], r[ 0 ] ),
                    interpolate( cube[ 0, 1, 1 ], cube[ 1, 1, 1 ], r[ 0 ] ), 
                    r[ 1 ] ), 
                r[ 2 ] ) 
            )

class Grid:

    projections = { 'x' : 0, 'y' : 1, 'z' : 2 }

    def __init__( self, dimensions = [ 1, 1, 1 ] ):
        self.filename = None
        self.poscar = poscar.Poscar()
        self.number_of_header_lines = 0
        self.dimensions = dimensions
        self.spacing = np.array( [ 1.0 / number_of_points for number_of_points in self.dimensions ] )
        self.grid = np.zeros( self.dimensions )

    def read_from_filename( self, filename ):
        self.filename = filename
        self.poscar = poscar.Poscar()
        self.poscar.read_from( self.filename )
        self.number_of_header_lines = sum( self.poscar.atom_numbers ) + poscar.Poscar.lines_offset
        self.read_dimensions()
        self.read_grid()
        return self

    def write_to_filename( self, filename ):
        with open( filename, 'w' ) as file_out:
            sys.stdout = file_out
            self.poscar.output()
            self.write_dimensions()
            sys.stdout.flush()
            self.write_grid()

    def read_dimensions( self ):
        with open( self.filename, 'r' ) as file_in:
            for i, line in enumerate( file_in ):
                if i == self.number_of_header_lines:
                    self.dimensions = [ int(i) for i in line.split() ]
                    break

    def write_dimensions( self ):
        print( "\n" + ' '.join( [ str(i) for i in self.dimensions ] ) ) 

    def read_grid( self ):
        grid_data = []
<<<<<<< HEAD
        grid_data_lines = math.ceil( ( self.dimensions[0] * self.dimensions[1] * self.dimensions[2] ) / 5 )
=======
        grid_data_lines = ( self.dimensions[0] * self.dimensions[1] * self.dimensions[2] ) // 5
>>>>>>> 85b3361f
        with open( self.filename ) as file_in:
            for i, line in enumerate( file_in ):
                if ( i > self.number_of_header_lines ) and ( i <= self.number_of_header_lines + grid_data_lines + 1):
                    grid_data.append( line.strip() )
        grid_data = np.array( [ float( s ) for s in ' '.join( grid_data ).split() ] )
<<<<<<< HEAD
=======
        print( grid_data.shape )
>>>>>>> 85b3361f
        self.grid = np.reshape( grid_data, tuple( self.dimensions ), order = 'F' )

    def write_grid( self ):
        np.savetxt( sys.stdout.buffer, np.swapaxes( self.grid, 0, 2 ).reshape( -1, 5 ), fmt='%.11E' )

    def average( self, normal_axis_label ):
        axes = [ 0, 1, 2 ]
        axes.remove( Grid.projections[ normal_axis_label ] )
        return( np.sum( np.sum( self.grid, axis=axes[1] ), axis=axes[0] ) / ( self.dimensions[0] * self.dimensions[1] ) )

    def by_index( self, index ):
        return self.grid[ index[0], index[1], index[2] ]

    def fractional_coordinate_at_index( self, index ):      
        return( np.multiply( self.spacing, index ) )

    def cartesian_coordinate_at_index( self, index ):
        return( self.fractional_coordinate_at_index( index ).dot( self.poscar.cell.matrix ) )

    def cube_slice( self, x0, y0, z0 ):
        x1 = ( x0 + 1 ) % self.dimensions[0]
        y1 = ( y0 + 1 ) % self.dimensions[1]
        z1 = ( z0 + 1 ) % self.dimensions[2]
        cube = np.array( [ self.grid[ x0, y0, z0 ],
                           self.grid[ x0, y0, z1 ],
                           self.grid[ x0, y1, z0 ],
                           self.grid[ x0, y1, z1 ],
                           self.grid[ x1, y0, z0 ],
                           self.grid[ x1, y0, z1 ],
                           self.grid[ x1, y1, z0 ],
                           self.grid[ x1, y1, z1 ] ] ).reshape( 2, 2, 2 )
        return( cube )

    def interpolated_value_at_fractional_coordinate( self, coord ):
        point = np.multiply( np.array( self.dimensions ), coord ) # point contains the (fractional) index of the coordinate coord.
        origin = [ int( f ) for f in point ]                      # origin contains the 3D index of the lowest-index point in the cube surrounding point (i,j,k)
        delta = [ p - o for p, o in zip( point, origin ) ]        # delta contains the *fractional* offset of "point" from "origin"
        cube = self.cube_slice( *origin )                         # cube contains the data values at the 8 bounding grid points
        return( trilinear_interpolation( cube, delta ) )

    def interpolate_to_orthorhombic_grid( self, dimensions ): # warning. This may need a more robust minimim image function in Cell.py for highly non-orthorhombic cells
        old_grid = self
        old_cell = old_grid.poscar.cell
        new_grid = Grid( dimensions = dimensions )
        new_grid.poscar.cell = cell.Cell( np.diag( np.diag( self.poscar.cell.matrix ) ) )
        index_grid           = np.array( [ [ i, j, k ] for ( i, j, k ), value in np.ndenumerate( new_grid.grid ) ] )
        cart_coord_grid      = np.array( [ new_grid.cartesian_coordinate_at_index( index ) for index in index_grid ] )
        init_frac_coord_grid = np.array( [ old_cell.cartesian_to_fractional_coordinates( r ) for r in cart_coord_grid ] )
        frac_coord_grid      = np.array( [ old_cell.inside_cell( r ) for r in init_frac_coord_grid ] )
        new_grid_data        = np.array( [ old_grid.interpolated_value_at_fractional_coordinate( r ) for r in frac_coord_grid ] )
        new_grid.grid = new_grid_data.reshape( new_grid.dimensions )
        return( new_grid )<|MERGE_RESOLUTION|>--- conflicted
+++ resolved
@@ -1,8 +1,6 @@
 import numpy as np
 import sys
 import math
-import copy
-import time
 from vasppy import poscar, cell
 
 def interpolate( i, j, x ):
@@ -62,20 +60,12 @@
 
     def read_grid( self ):
         grid_data = []
-<<<<<<< HEAD
         grid_data_lines = math.ceil( ( self.dimensions[0] * self.dimensions[1] * self.dimensions[2] ) / 5 )
-=======
-        grid_data_lines = ( self.dimensions[0] * self.dimensions[1] * self.dimensions[2] ) // 5
->>>>>>> 85b3361f
         with open( self.filename ) as file_in:
             for i, line in enumerate( file_in ):
-                if ( i > self.number_of_header_lines ) and ( i <= self.number_of_header_lines + grid_data_lines + 1):
+                if ( i > self.number_of_header_lines ) and ( i <= self.number_of_header_lines + grid_data_lines ):
                     grid_data.append( line.strip() )
         grid_data = np.array( [ float( s ) for s in ' '.join( grid_data ).split() ] )
-<<<<<<< HEAD
-=======
-        print( grid_data.shape )
->>>>>>> 85b3361f
         self.grid = np.reshape( grid_data, tuple( self.dimensions ), order = 'F' )
 
     def write_grid( self ):
