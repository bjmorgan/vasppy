--- conflicted
+++ resolved
@@ -37,14 +37,10 @@
         self.title = title
         self.grid_centering = grid_centering
         self.subdivisions = subdivisions
-<<<<<<< HEAD
-        self.shift = shift
-=======
         if shift is None:
             self.shift = np.array([0.0, 0.0, 0.0])
         else:
             self.shift = shift
->>>>>>> 7000e6ae
 
 def get_subdivisions_from_kspacing(kspacing: float, reciprocal_lattice_vectors: np.ndarray) -> tuple[int, int, int]:
     """
