--- conflicted
+++ resolved
@@ -4,13 +4,8 @@
 import copy
 from vasppy import cell
 from vasppy.units import angstrom_to_bohr
-<<<<<<< HEAD
-from pymatgen.core import Lattice as pmg_Lattice # type:ignore
-from pymatgen.core import Structure as pmg_Structure # type:ignore
-=======
 from pymatgen.core import Lattice as pmg_Lattice # type: ignore
-from pymatgen.core import Structure as pmg_Structure
->>>>>>> 5d77b04e
+from pymatgen.core import Structure as pmg_Structure # type: ignore
 from pymatgen.io.cif import CifWriter  # type: ignore
 from collections import Counter
 
